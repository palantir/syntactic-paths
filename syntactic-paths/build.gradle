--- conflicted
+++ resolved
@@ -33,17 +33,12 @@
     options.errorprone.enabled = true
 }
 
-
 def resultsDir(Project project) {
     String circleArtifactsDir = System.getenv("CIRCLE_ARTIFACTS");
     if (circleArtifactsDir == null) {
         return project.getBuildDir().toString() + "/results/jmh";
     }
     return circleArtifactsDir + "/jmh/" + project.getName();
-<<<<<<< HEAD
 }
 
-tasks.check.dependsOn('jmh')
-=======
-}
->>>>>>> 71ea06d6
+tasks.check.dependsOn('jmh')